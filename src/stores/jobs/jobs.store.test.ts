import { describe, expect, it } from '@effect/vitest'
import { Effect as E, Exit, Cause } from 'effect'
import { MockConfigLayer } from '../../config.js'
import { JobNotFoundError, JobResultNotFoundError } from '../../domain/jobs/jobs.errors.js'
import { JobsStore } from './jobs.store.js'

describe('JobsStore', () => {
  describe('getAllJobs', () => {
    it.effect('should return list of jobs', () =>
      E.gen(function* () {
        const store = yield* JobsStore
        const result = yield* store.getAllJobs()

        expect(result.jobs).toHaveLength(3)
        expect(result.jobs[0]?.name).toBe('Parse Video 1')
        expect(result.jobs[0]?.status).toBe('completed')
      }).pipe(E.provide(JobsStore.Default), E.provide(MockConfigLayer)),
    )
  })

  describe('getJobById', () => {
    it.effect('should return job when found', () =>
      E.gen(function* () {
        const store = yield* JobsStore
        const result = yield* store.getJobById(1)

        expect(result.id).toBe(1)
        expect(result.name).toBe('Job 1')
        expect(result.status).toBe('in-progress')
      }).pipe(E.provide(JobsStore.Default), E.provide(MockConfigLayer)),
    )

    it.effect('should handle not found error', () =>
      E.gen(function* () {
        const store = yield* JobsStore
        const result = yield* store.getJobById(999).pipe(E.exit)

        expect(Exit.isFailure(result)).toBe(true)
        if (Exit.isFailure(result)) {
<<<<<<< HEAD
          const cause = result.cause
          if (cause._tag === "Fail") {
            expect((cause as Cause.Fail<JobNotFoundError>).error._tag).toBe('JobNotFoundError')
          } else {
            throw new Error('Expected cause to be a Fail type but got ' + cause._tag)
=======
          const failure = Cause.failureOption(result.cause)
          if (failure._tag === 'Some') {
            expect(failure.value._tag).toBe('JobNotFoundError')
          } else {
            throw new Error('Expected a failure but got none')
>>>>>>> 046410cc
          }
        }
      }).pipe(E.provide(JobsStore.Default), E.provide(MockConfigLayer)),
    )
  })

  describe('getJobResult', () => {
    it.effect('should return result for completed job', () =>
      E.gen(function* () {
        const store = yield* JobsStore
        const result = yield* store.getJobResult(1)

        expect(result.id).toBe(1)
        expect(result.result).toBe('Result for job 1')
      }).pipe(
        E.provide(
          JobsStore.makeTestService({
            getJobById: (id) =>
              E.succeed({
                id,
                name: `Job ${id}`,
                status: 'completed',
              }),
            getJobResult: (jobId) =>
              E.succeed({
                id: jobId,
                result: `Result for job ${jobId}`,
              }),
          }),
        ),
        E.provide(MockConfigLayer),
      ),
    )

    it.effect('should handle result not found for incomplete job', () =>
      E.gen(function* () {
        const store = yield* JobsStore
        const result = yield* store.getJobResult(2).pipe(E.exit)

        expect(Exit.isFailure(result)).toBe(true)
        if (Exit.isFailure(result)) {
<<<<<<< HEAD
          const cause = result.cause
          if (cause._tag === "Fail") {
            expect((cause as Cause.Fail<JobResultNotFoundError>).error._tag).toBe('JobResultNotFoundError')
          } else {
            throw new Error('Expected cause to be a Fail type but got ' + cause._tag)
=======
          const failure = Cause.failureOption(result.cause)
          if (failure._tag === 'Some') {
            expect(failure.value._tag).toBe('JobResultNotFoundError')
          } else {
            throw new Error('Expected a failure but got none')
>>>>>>> 046410cc
          }
        }
      }).pipe(
        E.provide(
          JobsStore.makeTestService({
            getJobById: (id) =>
              E.succeed({
                id,
                name: `Job ${id}`,
                status: 'in-progress',
              }),
            getJobResult: (jobId) => E.fail(new JobResultNotFoundError({ jobId })),
          }),
        ),
        E.provide(MockConfigLayer),
      ),
    )
  })
})<|MERGE_RESOLUTION|>--- conflicted
+++ resolved
@@ -1,7 +1,8 @@
 import { describe, expect, it } from '@effect/vitest'
-import { Effect as E, Exit, Cause } from 'effect'
+import { Effect as E, Exit } from 'effect'
 import { MockConfigLayer } from '../../config.js'
-import { JobNotFoundError, JobResultNotFoundError } from '../../domain/jobs/jobs.errors.js'
+import { JobResultNotFoundError } from '../../domain/jobs/jobs.errors.js'
+import { getExitError } from '../../test-utils.js'
 import { JobsStore } from './jobs.store.js'
 
 describe('JobsStore', () => {
@@ -37,20 +38,8 @@
 
         expect(Exit.isFailure(result)).toBe(true)
         if (Exit.isFailure(result)) {
-<<<<<<< HEAD
-          const cause = result.cause
-          if (cause._tag === "Fail") {
-            expect((cause as Cause.Fail<JobNotFoundError>).error._tag).toBe('JobNotFoundError')
-          } else {
-            throw new Error('Expected cause to be a Fail type but got ' + cause._tag)
-=======
-          const failure = Cause.failureOption(result.cause)
-          if (failure._tag === 'Some') {
-            expect(failure.value._tag).toBe('JobNotFoundError')
-          } else {
-            throw new Error('Expected a failure but got none')
->>>>>>> 046410cc
-          }
+          const error = getExitError(result)
+          expect(error?._tag).toBe('JobNotFoundError')
         }
       }).pipe(E.provide(JobsStore.Default), E.provide(MockConfigLayer)),
     )
@@ -91,20 +80,8 @@
 
         expect(Exit.isFailure(result)).toBe(true)
         if (Exit.isFailure(result)) {
-<<<<<<< HEAD
-          const cause = result.cause
-          if (cause._tag === "Fail") {
-            expect((cause as Cause.Fail<JobResultNotFoundError>).error._tag).toBe('JobResultNotFoundError')
-          } else {
-            throw new Error('Expected cause to be a Fail type but got ' + cause._tag)
-=======
-          const failure = Cause.failureOption(result.cause)
-          if (failure._tag === 'Some') {
-            expect(failure.value._tag).toBe('JobResultNotFoundError')
-          } else {
-            throw new Error('Expected a failure but got none')
->>>>>>> 046410cc
-          }
+          const error = getExitError(result)
+          expect(error?._tag).toBe('JobResultNotFoundError')
         }
       }).pipe(
         E.provide(
@@ -115,7 +92,8 @@
                 name: `Job ${id}`,
                 status: 'in-progress',
               }),
-            getJobResult: (jobId) => E.fail(new JobResultNotFoundError({ jobId })),
+            getJobResult: (jobId) =>
+              E.fail(new JobResultNotFoundError({ jobId })),
           }),
         ),
         E.provide(MockConfigLayer),

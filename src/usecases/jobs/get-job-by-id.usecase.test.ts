--- conflicted
+++ resolved
@@ -1,8 +1,8 @@
 import { describe, expect, it } from '@effect/vitest'
-import { Effect as E, Exit, Cause } from 'effect'
+import { Effect as E, Exit } from 'effect'
 import { MockConfigLayer } from '../../config.js'
-import { JobNotFoundError } from '../../domain/jobs/jobs.errors.js'
 import { JobsStore } from '../../stores/jobs/jobs.store.js'
+import { getExitError } from '../../test-utils.js'
 import { getJobByIdUsecase } from './get-job-by-id.usecase.js'
 
 describe('getJobByIdUsecase', () => {
@@ -22,21 +22,8 @@
 
       expect(Exit.isFailure(result)).toBe(true)
       if (Exit.isFailure(result)) {
-<<<<<<< HEAD
-        const currentCause = result.cause
-        if (currentCause._tag === "Fail") {
-          const failCause = currentCause as Cause.Fail<JobNotFoundError>
-          expect(failCause.error._tag).toBe('JobNotFoundError')
-        } else {
-          throw new Error('Expected cause to be a Fail type but got ' + currentCause._tag)
-=======
-        const failure = Cause.failureOption(result.cause)
-        if (failure._tag === 'Some') {
-          expect(failure.value._tag).toBe('JobNotFoundError')
-        } else {
-          throw new Error('Expected a failure but got none')
->>>>>>> 046410cc
-        }
+        const error = getExitError(result)
+        expect(error?._tag).toBe('JobNotFoundError')
       }
     }).pipe(E.provide(JobsStore.Default), E.provide(MockConfigLayer)),
   )
